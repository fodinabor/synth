**/*.dot
**/*.json
__pycache__
temp.smt2
<<<<<<< HEAD
.venv
=======
venv/
>>>>>>> b4e5a8c3
<|MERGE_RESOLUTION|>--- conflicted
+++ resolved
@@ -2,8 +2,5 @@
 **/*.json
 __pycache__
 temp.smt2
-<<<<<<< HEAD
 .venv
-=======
-venv/
->>>>>>> b4e5a8c3
+venv/